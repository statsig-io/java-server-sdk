package com.statsig.sdk

import java.util.Properties

<<<<<<< HEAD
private const val VERSION = "1.3.0"
=======
private const val VERSION = "1.2.3"
>>>>>>> 625dadd2

internal class StatsigMetadata {
    companion object {
        private val version =
            try {
                val properties = Properties()
                properties.load(
                    StatsigMetadata::class.java.getResourceAsStream("/statsigsdk.properties")
                )
                properties.getProperty("version")
            } catch (e: Exception) {
                VERSION
            }

        fun asMap(): Map<String, String> {
            return mapOf("sdkType" to "java-server", "sdkVersion" to version)
        }

        fun asJson(): String {
            val map = asMap()
            val values = map.map { "\"${it.key}\":\"${it.value}\"" }
            return "{${values.joinToString(",")}}"
        }
    }
}<|MERGE_RESOLUTION|>--- conflicted
+++ resolved
@@ -2,11 +2,7 @@
 
 import java.util.Properties
 
-<<<<<<< HEAD
-private const val VERSION = "1.3.0"
-=======
-private const val VERSION = "1.2.3"
->>>>>>> 625dadd2
+private const val VERSION = "1.3.1"
 
 internal class StatsigMetadata {
     companion object {
