--- conflicted
+++ resolved
@@ -187,34 +187,7 @@
     private val statsigMetadata = StatsigMetadata.asMap()
     private val network = StatsigNetwork(serverSecret, options, statsigMetadata)
     private var logger: StatsigLogger = StatsigLogger(statsigScope, network, statsigMetadata)
-<<<<<<< HEAD
     private lateinit var configEvaluator: Evaluator
-=======
-    private val pollingJob =
-        statsigScope.launch(start = CoroutineStart.LAZY) {
-            network.pollForChanges().collect {
-                if (it == null || !it.hasUpdates) {
-                    return@collect
-                }
-                configEvaluator.setDownloadedConfigs(it)
-                fireRulesUpdatedCallback(it)
-            }
-        }
-    private val idListPollingJob =
-        statsigScope.launch(start = CoroutineStart.LAZY) {
-            network.syncIDLists(configEvaluator)
-        }
-
-    private fun fireRulesUpdatedCallback(configSpecs: APIDownloadedConfigs) {
-        if (options.rulesUpdatedCallback == null) {
-            return
-        }
-        try {
-            val configString = gson.toJson(configSpecs)
-            options.rulesUpdatedCallback?.accept(configString)
-        } catch (e: Exception) {}
-    }
->>>>>>> 625dadd2
 
     override suspend fun initialize() {
         errorBoundary.swallow {
