package com.statsig.sdk

import kotlinx.coroutines.CoroutineExceptionHandler
import kotlinx.coroutines.CoroutineScope
import kotlinx.coroutines.CoroutineStart
import kotlinx.coroutines.SupervisorJob
import kotlinx.coroutines.cancel
import kotlinx.coroutines.cancelAndJoin
import kotlinx.coroutines.flow.collect
import kotlinx.coroutines.future.future
import kotlinx.coroutines.launch
import kotlinx.coroutines.runBlocking
import kotlinx.coroutines.sync.Mutex
import kotlinx.coroutines.sync.withLock
import java.util.Properties
import java.util.concurrent.CompletableFuture

sealed class StatsigServer {

    @JvmSynthetic abstract suspend fun initialize()

    @JvmSynthetic abstract suspend fun checkGate(user: StatsigUser, gateName: String): Boolean

    @JvmSynthetic
    abstract suspend fun getConfig(user: StatsigUser, dynamicConfigName: String): DynamicConfig

    @JvmSynthetic
    abstract suspend fun getExperiment(user: StatsigUser, experimentName: String): DynamicConfig

    @JvmSynthetic
    abstract suspend fun getExperimentWithExposureLoggingDisabled(
            user: StatsigUser,
            experimentName: String
    ): DynamicConfig

    @JvmSynthetic
    abstract suspend fun getExperimentInLayerForUser(
            user: StatsigUser,
            layerName: String,
            disableExposure: Boolean = false
    ): DynamicConfig

    @JvmSynthetic abstract suspend fun getLayer(user: StatsigUser, layerName: String): Layer

    @JvmSynthetic abstract suspend fun getLayerWithExposureLoggingDisabled(user: StatsigUser, layerName: String): Layer

    @JvmSynthetic abstract suspend fun shutdownSuspend()

    fun logEvent(user: StatsigUser?, eventName: String) {
        logEvent(user, eventName, null)
    }

    fun logEvent(user: StatsigUser?, eventName: String, value: String? = null) {
        logEvent(user, eventName, value, null)
    }

    abstract fun logEvent(
            user: StatsigUser?,
            eventName: String,
            value: String? = null,
            metadata: Map<String, String>? = null
    )

    fun logEvent(user: StatsigUser?, eventName: String, value: Double) {
        logEvent(user, eventName, value, null)
    }

    abstract fun logEvent(
            user: StatsigUser?,
            eventName: String,
            value: Double,
            metadata: Map<String, String>? = null
    )

    abstract fun initializeAsync(): CompletableFuture<Unit>

    abstract fun checkGateAsync(user: StatsigUser, gateName: String): CompletableFuture<Boolean>

    abstract fun getConfigAsync(
            user: StatsigUser,
            dynamicConfigName: String
    ): CompletableFuture<DynamicConfig>

    abstract fun getExperimentAsync(
            user: StatsigUser,
            experimentName: String
    ): CompletableFuture<DynamicConfig>

    abstract fun getExperimentWithExposureLoggingDisabledAsync(
            user: StatsigUser,
            experimentName: String
    ): CompletableFuture<DynamicConfig>

    abstract fun getExperimentInLayerForUserAsync(
            user: StatsigUser,
            experimentName: String,
            disableExposure: Boolean = false
    ): CompletableFuture<DynamicConfig>

    abstract fun getLayerAsync(
            user: StatsigUser,
            layerName: String
    ): CompletableFuture<Layer>

    abstract fun getLayerWithExposureLoggingDisabledAsync(
        user: StatsigUser,
        layerName: String
    ): CompletableFuture<Layer>

    /**
     * @deprecated
     * - we make no promises of support for this API
     */
    abstract fun _getExperimentGroups(experimentName: String): Map<String, Map<String, Any>>

    abstract fun shutdown()

    internal abstract suspend fun flush()

    companion object {

        @JvmStatic
        @JvmOverloads
        fun create(
                serverSecret: String,
                options: StatsigOptions = StatsigOptions()
        ): StatsigServer = StatsigServerImpl(serverSecret, options)
    }
}

private const val VERSION = "0.13.1"

private class StatsigServerImpl(serverSecret: String, private val options: StatsigOptions) :
        StatsigServer() {

    init {
        if (serverSecret.isEmpty() || !serverSecret.startsWith("secret-")) {
            throw IllegalArgumentException(
                    "Statsig Server SDKs must be initialized with a secret key"
            )
        }
    }

    private val version =
            try {
                val properties = Properties()
                properties.load(
                        StatsigServerImpl::class.java.getResourceAsStream("/statsigsdk.properties")
                )
                properties.getProperty("version")
            } catch (e: Exception) {
                VERSION
            }

    private val coroutineExceptionHandler =
                    CoroutineExceptionHandler { coroutineContext, throwable ->
        // no-op - supervisor job should not throw when a child fails
    }
    private val statsigJob = SupervisorJob()
    private val statsigScope = CoroutineScope(statsigJob + coroutineExceptionHandler)
    private val mutex = Mutex()
    private val statsigMetadata = mapOf("sdkType" to "java-server", "sdkVersion" to version)
    private val network = StatsigNetwork(serverSecret, options, statsigMetadata)
    private var configEvaluator = Evaluator()
    private var logger: StatsigLogger = StatsigLogger(statsigScope, network, statsigMetadata)
    private val pollingJob =
            statsigScope.launch(start = CoroutineStart.LAZY) {
                network.pollForChanges().collect {
                    if (it == null || !it.hasUpdates) {
                        return@collect
                    }
                    configEvaluator.setDownloadedConfigs(it)
                    fireRulesUpdatedCallback(it)
                }
            }
    private val idListPollingJob =
            statsigScope.launch(start = CoroutineStart.LAZY) {
                network.syncIDLists(configEvaluator)
            }

    private fun fireRulesUpdatedCallback(configSpecs: APIDownloadedConfigs) {
        if (options.rulesUpdatedCallback == null) {
            return
        }
        try {
            val configString = configSpecs.toString()
            options.rulesUpdatedCallback?.invoke(configString)
        } catch (e: Exception) {}
    }

    override suspend fun initialize() {
        mutex.withLock { // Prevent multiple coroutines from calling this at once.
            if (pollingJob.isActive) {
                return // Just return. Initialize was already called.
            }
            if (pollingJob.isCancelled || pollingJob.isCompleted) {
                throw IllegalStateException(
                        "Cannot re-initialize server that has shutdown. Please recreate the server connection."
                )
            }
            var downloadedConfigs : APIDownloadedConfigs? = null
            downloadedConfigs = if (options.bootstrapValues != null) {
                network.parseConfigSpecs(options.bootstrapValues)
            } else {
                network.downloadConfigSpecs()
            }
            if (downloadedConfigs != null) {
                configEvaluator.setDownloadedConfigs(downloadedConfigs)
                if (options.bootstrapValues == null) {
                    // only fire the callback if this wasnt the result of a bootstrap
                    fireRulesUpdatedCallback(downloadedConfigs)
                }
            }
            network.getAllIDLists(configEvaluator)
            pollingJob.start()
            idListPollingJob.start()
        }
    }

    override suspend fun checkGate(user: StatsigUser, gateName: String): Boolean {
        enforceActive()
        val normalizedUser = normalizeUser(user)
        var result: ConfigEvaluation = configEvaluator.checkGate(normalizedUser, gateName)
        if (result.fetchFromServer) {
            result = network.checkGate(normalizedUser, gateName)
        } else {
            logger.logGateExposure(
                    normalizedUser,
                    gateName,
                    result.booleanValue,
                    result.ruleID,
                    result.secondaryExposures,
            )
        }
        return result.booleanValue
    }

    override suspend fun getConfig(user: StatsigUser, dynamicConfigName: String): DynamicConfig {
        enforceActive()
        val normalizedUser = normalizeUser(user)
        return getConfigHelper(normalizedUser, dynamicConfigName, false)
    }

    override suspend fun getExperiment(user: StatsigUser, experimentName: String): DynamicConfig {
        enforceActive()
        return getConfig(user, experimentName)
    }

    override suspend fun getExperimentWithExposureLoggingDisabled(
            user: StatsigUser,
            experimentName: String
    ): DynamicConfig {
        enforceActive()
        val normalizedUser = normalizeUser(user)
        return getConfigHelper(normalizedUser, experimentName, true)
    }

    override suspend fun getExperimentInLayerForUser(
            user: StatsigUser,
            layerName: String,
            disableExposure: Boolean
    ): DynamicConfig {
        enforceActive()
        val normalizedUser = normalizeUser(user)
        val experiments =
                configEvaluator.layers[layerName] ?: return DynamicConfig("", hashMapOf(), "")
        for (expName in experiments) {
            if (configEvaluator.isUserOverriddenToExperiment(user, expName)) {
                return getConfigHelper(normalizedUser, expName, disableExposure)
            }
        }
        for (expName in experiments) {
            if (configEvaluator.isUserAllocatedToExperiment(user, expName)) {
                return getConfigHelper(normalizedUser, expName, disableExposure)
            }
        }
        // User is not allocated to any experiment at this point
        return DynamicConfig("", mapOf())
    }

    override suspend fun getLayer(user: StatsigUser, layerName: String): Layer {
        enforceActive()
        val normalizedUser = normalizeUser(user)
        return getLayerHelper(normalizedUser, layerName, false);
    }

<<<<<<< HEAD
        var result: ConfigEvaluation = configEvaluator.getLayer(normalizedUser, layerName)
        if (result.fetchFromServer) {
            result = network.getConfig(user, layerName)
        }

        fun logParamFun(layer: Layer, parameterName: String) {
            statsigScope.launch {
                logger.logLayerExposure(
                    user,
                    layer,
                    parameterName,
                    result
                )
            }
        }

        val value = (result.jsonValue as? Map<*, *>) ?: mapOf<String, Any>()

        return Layer(
            layerName,
            result.ruleID,
            value as Map<String, Any>
        ) { layer, parameterName ->
            logParamFun(layer, parameterName)
        }
=======
    override suspend fun getLayerWithExposureLoggingDisabled(user: StatsigUser, layerName: String): Layer {
        enforceActive()
        val normalizedUser = normalizeUser(user)
        return getLayerHelper(normalizedUser, layerName, true);
>>>>>>> a96e499b
    }

    override fun logEvent(
            user: StatsigUser?,
            eventName: String,
            value: String?,
            metadata: Map<String, String>?
    ) {
        enforceActive()
        statsigScope.launch {
            val normalizedUser = normalizeUser(user)
            val event =
                    StatsigEvent(
                            eventName = eventName,
                            eventValue = value,
                            eventMetadata = metadata,
                            user = normalizedUser,
                    )
            logger.log(event)
        }
    }

    override fun logEvent(
            user: StatsigUser?,
            eventName: String,
            value: Double,
            metadata: Map<String, String>?
    ) {
        enforceActive()
        statsigScope.launch {
            val normalizedUser = normalizeUser(user)
            val event =
                    StatsigEvent(
                            eventName = eventName,
                            eventValue = value,
                            eventMetadata = metadata,
                            user = normalizedUser,
                    )
            logger.log(event)
        }
    }

    override suspend fun shutdownSuspend() {
        enforceActive()
        // CAUTION: Order matters here! Need to clean up jobs and post logs before
        // shutting down the network and supervisor scope
        pollingJob.cancelAndJoin()
        logger.shutdown()
        network.shutdown()
        statsigJob.cancelAndJoin()
        statsigScope.cancel()
    }

    override fun initializeAsync(): CompletableFuture<Unit> {
        return statsigScope.future { initialize() }
    }

    override fun checkGateAsync(user: StatsigUser, gateName: String): CompletableFuture<Boolean> {
        return statsigScope.future {
            return@future checkGate(user, gateName)
        }
    }

    override fun getConfigAsync(
            user: StatsigUser,
            dynamicConfigName: String
    ): CompletableFuture<DynamicConfig> {
        return statsigScope.future {
            return@future getConfig(user, dynamicConfigName)
        }
    }

    override fun getExperimentAsync(
            user: StatsigUser,
            experimentName: String
    ): CompletableFuture<DynamicConfig> {
        return statsigScope.future {
            return@future getExperiment(user, experimentName)
        }
    }

    override fun getExperimentWithExposureLoggingDisabledAsync(
            user: StatsigUser,
            experimentName: String
    ): CompletableFuture<DynamicConfig> {
        return statsigScope.future {
            return@future getExperimentWithExposureLoggingDisabled(user, experimentName)
        }
    }

    override fun getExperimentInLayerForUserAsync(
            user: StatsigUser,
            layerName: String,
            disableExposure: Boolean
    ): CompletableFuture<DynamicConfig> {
        return statsigScope.future {
            return@future getExperimentInLayerForUser(user, layerName, disableExposure)
        }
    }

    override fun getLayerAsync(
            user: StatsigUser,
            layerName: String
    ): CompletableFuture<Layer> {
        return statsigScope.future {
            return@future getLayer(user, layerName)
        }
    }

    override fun getLayerWithExposureLoggingDisabledAsync(
        user: StatsigUser,
        experimentName: String
    ): CompletableFuture<Layer> {
        return statsigScope.future {
            return@future getLayerWithExposureLoggingDisabled(user, experimentName)
        }
    }

    /**
     * @deprecated
     * - we make no promises of support for this API
     */
    override fun _getExperimentGroups(experimentName: String): Map<String, Map<String, Any>> {
        return configEvaluator.getVariants(experimentName)
    }

    override fun shutdown() {
        runBlocking { shutdownSuspend() }
    }

    override suspend fun flush() {
        logger.flush()
    }

    private fun normalizeUser(user: StatsigUser?): StatsigUser {
        val normalizedUser = user ?: StatsigUser("")
        if (options.getEnvironment() != null && user?.statsigEnvironment == null) {
            normalizedUser.statsigEnvironment = options.getEnvironment()
        }
        return normalizedUser
    }

    private fun enforceActive() {
        if (statsigJob.isCancelled || statsigJob.isCompleted) {
            throw IllegalStateException("StatsigServer was shutdown")
        }
        if (!pollingJob.isActive) { // If the server was never initialized
            throw IllegalStateException("Must initialize a server before calling other APIs")
        }
    }

    private suspend fun getConfigHelper(
            user: StatsigUser,
            configName: String,
            disableExposure: Boolean = false
    ): DynamicConfig {
        val result: ConfigEvaluation = configEvaluator.getConfig(user, configName)
        return this.getDynamicConfigFromEvalResult(result, user, configName, disableExposure)
    }

    private suspend fun getDynamicConfigFromEvalResult(
            result: ConfigEvaluation,
            user: StatsigUser,
            configName: String,
            disableExposure: Boolean = false
    ): DynamicConfig {
        var result = result
        if (result.fetchFromServer) {
            result = network.getConfig(user, configName)
        } else if (!disableExposure) {
            logger.logConfigExposure(user, configName, result.ruleID, result.secondaryExposures)
        }
        return DynamicConfig(
                configName,
                result.jsonValue as Map<String, Any>,
                result.ruleID,
                result.secondaryExposures
        )
    }

    private suspend fun getLayerHelper(user: StatsigUser, layerName: String, disableExposure: Boolean): Layer {
        var result: ConfigEvaluation = configEvaluator.getLayer(user, layerName)
        if (result.fetchFromServer) {
            result = network.getConfig(user, layerName)
        } else if (!disableExposure) {
            logger.logLayerExposure(
                user,
                layerName,
                result.ruleID,
                result.secondaryExposures,
                result.configDelegate ?: ""
            )
        }

        return Layer(
            layerName,
            result.ruleID,
            result.secondaryExposures,
            result.configDelegate ?: "",
            result.jsonValue as Map<String, Any>
        )
    }
}<|MERGE_RESOLUTION|>--- conflicted
+++ resolved
@@ -281,10 +281,7 @@
     override suspend fun getLayer(user: StatsigUser, layerName: String): Layer {
         enforceActive()
         val normalizedUser = normalizeUser(user)
-        return getLayerHelper(normalizedUser, layerName, false);
-    }
-
-<<<<<<< HEAD
+
         var result: ConfigEvaluation = configEvaluator.getLayer(normalizedUser, layerName)
         if (result.fetchFromServer) {
             result = network.getConfig(user, layerName)
@@ -310,12 +307,12 @@
         ) { layer, parameterName ->
             logParamFun(layer, parameterName)
         }
-=======
+    }
+
     override suspend fun getLayerWithExposureLoggingDisabled(user: StatsigUser, layerName: String): Layer {
         enforceActive()
         val normalizedUser = normalizeUser(user)
         return getLayerHelper(normalizedUser, layerName, true);
->>>>>>> a96e499b
     }
 
     override fun logEvent(
