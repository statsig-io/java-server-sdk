package com.statsig.sdk

import com.google.gson.annotations.SerializedName

<<<<<<< HEAD
internal data class StatsigEvent(
    @SerializedName("eventName") private val eventName: String,
=======
data class StatsigEvent(
    @SerializedName("eventName") val eventName: String,
>>>>>>> f4fdf1c0
    @SerializedName("value") val eventValue: Any? = null,
    @SerializedName("metadata") val eventMetadata: Map<String, String>? = null,
    @SerializedName("user") var user: StatsigUser? = null,
    @SerializedName("statsigMetadata") val statsigMetadata: Map<String, String>? = null,
) {
    init {
        // We need to use a special copy of the user object that strips out private attributes for logging purposes
        user = user?.getCopyForLogging()
    }
}<|MERGE_RESOLUTION|>--- conflicted
+++ resolved
@@ -2,13 +2,8 @@
 
 import com.google.gson.annotations.SerializedName
 
-<<<<<<< HEAD
 internal data class StatsigEvent(
-    @SerializedName("eventName") private val eventName: String,
-=======
-data class StatsigEvent(
     @SerializedName("eventName") val eventName: String,
->>>>>>> f4fdf1c0
     @SerializedName("value") val eventValue: Any? = null,
     @SerializedName("metadata") val eventMetadata: Map<String, String>? = null,
     @SerializedName("user") var user: StatsigUser? = null,
