package com.statsig.sdk

import ip3country.CountryLookup
import java.lang.Long.parseLong
import java.nio.ByteBuffer
import java.security.MessageDigest
import java.time.Instant
import java.time.format.DateTimeFormatter
import java.util.*
import kotlin.collections.set
import ua_parser.Client
import ua_parser.Parser

internal data class ConfigEvaluation(
        val fetchFromServer: Boolean = false,
        val booleanValue: Boolean = false,
        val jsonValue: Any? = null,
        val ruleID: String = "",
        val secondaryExposures: ArrayList<Map<String, String>> = arrayListOf(),
        val configDelegate: String? = null
)

internal class Evaluator {
    private var featureGates: MutableMap<String, APIConfig> = HashMap()
    private var dynamicConfigs: MutableMap<String, APIConfig> = HashMap()
    private var layerConfigs: Map<String, APILayerConfig> = HashMap()
    internal var idLists: MutableMap<String, IDList> = HashMap()
    internal var layers: Map<String, Array<String>> = HashMap()
    private var uaParser: Parser = Parser()

    init {
        CountryLookup.initialize()
    }

    fun getVariants(configName: String): Map<String, Map<String, Any>> {
        var variants: MutableMap<String, Map<String, Any>> = HashMap()
        if (!dynamicConfigs.containsKey(configName)) {
            return variants
        }
        val config = dynamicConfigs[configName]
        var previousAllocation = 0.0
        for (r: APIRule in config!!.rules) {
            val value = r.returnValue.toString()
            val cond = r.conditions[0]
            var percent = 0.0
            if (cond.type.lowercase() == "user_bucket" && cond.targetValue is Number) {
                percent = (cond.targetValue.toDouble() - previousAllocation) / 1000.0
                previousAllocation = cond.targetValue.toDouble()
            }
            variants[r.groupName] = mapOf("value" to value, "percent" to percent)
        }
        return variants
    }

    fun setDownloadedConfigs(downloadedConfig: APIDownloadedConfigs) {
        if (!downloadedConfig.hasUpdates) {
            return
        }
        var newGates: MutableMap<String, APIConfig> = HashMap()
        var newConfigs: MutableMap<String, APIConfig> = HashMap()
        for (gate in downloadedConfig.featureGates) {
            newGates[gate.name] = gate
        }
        for (config in downloadedConfig.dynamicConfigs) {
            newConfigs[config.name] = config
        }
        featureGates = newGates
        dynamicConfigs = newConfigs
<<<<<<< HEAD
=======
        layerConfigs = downloadedConfig.layerConfigs

        if (downloadedConfig.idLists == null) {
            return
        }
        for (listName in idLists.keys) {
            if (!downloadedConfig.idLists.containsKey(listName)) {
                idLists.remove(listName)
            }
        }
        for (listName in downloadedConfig.idLists.keys) {
            if (!idLists.containsKey(listName)) {
                idLists[listName] = IDList(ids = HashMap(), time = 0)
            }
        }
>>>>>>> f3052cfd
        layers = downloadedConfig.layers ?: HashMap()
    }

    // check if a user is overridden to any group for the experiment
    fun isUserOverriddenToExperiment(user: StatsigUser, expName: String): Boolean {
        val config = dynamicConfigs[expName] ?: return false
        for (rule in config.rules) {
            if (rule.id.contains("override", ignoreCase = true)) {
                val result = evaluateRule(user, rule)
                if (result.booleanValue) {
                    // user is overridden into the experiment
                    return true
                }
            }
        }
        return false
    }

    // check if a user is allocated to a specific experiment due to layer assignment
    fun isUserAllocatedToExperiment(user: StatsigUser, expName: String): Boolean {
        val config = dynamicConfigs[expName] ?: return false
        for (rule in config.rules) {
            if (rule.id.equals("layerAssignment", ignoreCase = true)) {
                val result = evaluateRule(user, rule)
                // user is in an experiment when they FAIL the layerAssignment rule
                return !result.booleanValue
            }
        }
        return false
    }

    fun getConfig(user: StatsigUser, dynamicConfigName: String): ConfigEvaluation {
        if (!dynamicConfigs.containsKey(dynamicConfigName)) {
            return ConfigEvaluation(
                    fetchFromServer = false,
                    booleanValue = false,
                    mapOf<String, Any>()
            )
        }
        val config =
                dynamicConfigs[dynamicConfigName]
                        ?: return ConfigEvaluation(
                                fetchFromServer = false,
                                booleanValue = false,
                                mapOf<String, Any>()
                        )
        return this.evaluate(user, config)
    }

    fun getLayer(user: StatsigUser, layerName: String): ConfigEvaluation {
        val config =
                layerConfigs[layerName]
                        ?: return ConfigEvaluation(
                                fetchFromServer = false,
                                booleanValue = false,
                                mapOf<String, Any>()
                        )

        for (rule in config.allocationRules) {
            val result = this.evaluateRule(user, rule)
            if (result.fetchFromServer || result.booleanValue) {
                return result
            }
        }

        return ConfigEvaluation(
                fetchFromServer = false,
                booleanValue = false,
                config.defaultValues,
                "layer_defaults"
        )
    }

    fun checkGate(user: StatsigUser, gateName: String): ConfigEvaluation {
        if (!featureGates.containsKey(gateName)) {
            return ConfigEvaluation(fetchFromServer = false, booleanValue = false)
        }
        val config =
                featureGates[gateName]
                        ?: return ConfigEvaluation(fetchFromServer = false, booleanValue = false)
        return this.evaluate(user, config)
    }

    private fun evaluate(user: StatsigUser, config: APIConfig): ConfigEvaluation {
        if (!config.enabled) {
            return ConfigEvaluation(
                    fetchFromServer = false,
                    booleanValue = false,
                    config.defaultValue,
                    "disabled"
            )
        }
        val secondaryExposures = arrayListOf<Map<String, String>>()
        for (rule in config.rules) {
            val result = this.evaluateRule(user, rule)
            if (result.fetchFromServer) {
                return result
            }
            secondaryExposures.addAll(result.secondaryExposures)
            if (result.booleanValue) {
                val pass =
                        computeUserHash(
                                        config.salt +
                                                '.' +
                                                (rule.salt ?: rule.id) +
                                                '.' +
                                                (getUnitID(user, rule.idType) ?: "")
                                )
                                .mod(10000UL) < rule.passPercentage.toULong().times(100UL)

                return ConfigEvaluation(
                        false,
                        pass,
                        if (pass) rule.returnValue else config.defaultValue,
                        rule.id,
                        secondaryExposures,
                )
            }
        }
        return ConfigEvaluation(
                fetchFromServer = false,
                booleanValue = false,
                config.defaultValue,
                "default",
                secondaryExposures
        )
    }

    private fun evaluateRule(user: StatsigUser, rule: APIRule): ConfigEvaluation {
        val secondaryExposures = arrayListOf<Map<String, String>>()
        var pass = true
        for (condition in rule.conditions) {
            val result = this.evaluateCondition(user, condition)
            if (result.fetchFromServer) {
                return result
            }
            if (!result.booleanValue) {
                pass = false
            }
            secondaryExposures.addAll(result.secondaryExposures)
        }

        if (pass) {
            dynamicConfigs[rule.configDelegate]?.let {
                val delegatedResult = this.evaluate(user, it)
                secondaryExposures.addAll(delegatedResult.secondaryExposures)

                return ConfigEvaluation(
                    fetchFromServer = delegatedResult.fetchFromServer,
                    booleanValue = delegatedResult.booleanValue,
                    jsonValue = delegatedResult.jsonValue,
                    ruleID = delegatedResult.ruleID,
                    secondaryExposures = secondaryExposures,
                    configDelegate = rule.configDelegate
                )
            }
        }

        return ConfigEvaluation(
                fetchFromServer = false,
                booleanValue = pass,
                rule.returnValue,
                rule.id,
                secondaryExposures
        )
    }

    private fun evaluateCondition(user: StatsigUser, condition: APICondition): ConfigEvaluation {
        try {
            var value: Any?
            var conditionEnum: ConfigCondition? = null
            try {
                if (!condition.type.isNullOrEmpty()) {
                    conditionEnum = ConfigCondition.valueOf(condition.type.uppercase())
                }
            } catch (_E: java.lang.IllegalArgumentException) {
                conditionEnum = null
            }
            when (conditionEnum) {
                ConfigCondition.PUBLIC ->
                        return ConfigEvaluation(fetchFromServer = false, booleanValue = true)
                ConfigCondition.FAIL_GATE, ConfigCondition.PASS_GATE -> {
                    val result = this.checkGate(user, condition.targetValue as String)
                    val newExposure =
                            mapOf(
                                    "gate" to condition.targetValue as String,
                                    "gateValue" to result.booleanValue.toString(),
                                    "ruleID" to result.ruleID,
                            )
                    val secondaryExposures = arrayListOf<Map<String, String>>()
                    secondaryExposures.addAll(result.secondaryExposures)
                    secondaryExposures.add(newExposure)
                    return ConfigEvaluation(
                            result.fetchFromServer,
                            if (conditionEnum == ConfigCondition.PASS_GATE) result.booleanValue
                            else !result.booleanValue,
                            result.jsonValue,
                            "",
                            secondaryExposures
                    )
                }
                ConfigCondition.IP_BASED -> {
                    value = getFromUser(user, condition.field)
                    if (value == null) {
                        val ipString = getFromUser(user, "ip").toString()
                        if (ipString == null) {
                            return ConfigEvaluation(fetchFromServer = false, booleanValue = false)
                        } else {
                            value = CountryLookup.lookupIPString(ipString)
                        }
                    }
                }
                ConfigCondition.UA_BASED -> {
                    value = getFromUser(user, condition.field)
                    if (value == null && !condition.field.equals("browser_version")) {
                        value = getFromUserAgent(user, condition.field)
                    }
                }
                ConfigCondition.USER_FIELD -> {
                    value = getFromUser(user, condition.field)
                }
                ConfigCondition.CURRENT_TIME -> {
                    value = System.currentTimeMillis().toString()
                }
                ConfigCondition.ENVIRONMENT_FIELD -> {
                    value = getFromEnvironment(user, condition.field)
                }
                ConfigCondition.USER_BUCKET -> {
                    val salt = getValueAsString(condition.additionalValues["salt"])
                    val unitID = getUnitID(user, condition.idType) ?: ""
                    value = computeUserHash("$salt.$unitID").mod(1000UL).toDouble()
                }
                ConfigCondition.UNIT_ID -> {
                    value = getUnitID(user, condition.idType)
                }
                else -> {
                    return ConfigEvaluation(fetchFromServer = true)
                }
            }

            when (condition.operator) {
                "gt" -> {
                    val doubleValue = getValueAsDouble(value)
                    val doubleTargetValue = getValueAsDouble(condition.targetValue)
                    if (doubleValue == null || doubleTargetValue == null) {
                        return ConfigEvaluation(fetchFromServer = false, booleanValue = false)
                    }
                    return ConfigEvaluation(
                            fetchFromServer = false,
                            doubleValue > doubleTargetValue
                    )
                }
                "gte" -> {
                    val doubleValue = getValueAsDouble(value)
                    val doubleTargetValue = getValueAsDouble(condition.targetValue)
                    if (doubleValue == null || doubleTargetValue == null) {
                        return ConfigEvaluation(fetchFromServer = false, booleanValue = false)
                    }
                    return ConfigEvaluation(
                            fetchFromServer = false,
                            doubleValue >= doubleTargetValue
                    )
                }
                "lt" -> {
                    val doubleValue = getValueAsDouble(value)
                    val doubleTargetValue = getValueAsDouble(condition.targetValue)
                    if (doubleValue == null || doubleTargetValue == null) {
                        return ConfigEvaluation(fetchFromServer = false, booleanValue = false)
                    }
                    return ConfigEvaluation(
                            fetchFromServer = false,
                            doubleValue < doubleTargetValue
                    )
                }
                "lte" -> {
                    val doubleValue = getValueAsDouble(value)
                    val doubleTargetValue = getValueAsDouble(condition.targetValue)
                    if (doubleValue == null || doubleTargetValue == null) {
                        return ConfigEvaluation(fetchFromServer = false, booleanValue = false)
                    }
                    return ConfigEvaluation(
                            fetchFromServer = false,
                            doubleValue <= doubleTargetValue
                    )
                }
                "version_gt" -> {
                    return ConfigEvaluation(
                            false,
                            versionCompareHelper(value, condition.targetValue as String) {
                                    v1: String,
                                    v2: String ->
                                versionCompare(v1, v2) > 0
                            }
                    )
                }
                "version_gte" -> {
                    return ConfigEvaluation(
                            false,
                            versionCompareHelper(value, condition.targetValue as String) {
                                    v1: String,
                                    v2: String ->
                                versionCompare(v1, v2) >= 0
                            }
                    )
                }
                "version_lt" -> {
                    return ConfigEvaluation(
                            false,
                            versionCompareHelper(value, condition.targetValue as String) {
                                    v1: String,
                                    v2: String ->
                                versionCompare(v1, v2) < 0
                            }
                    )
                }
                "version_lte" -> {
                    return ConfigEvaluation(
                            false,
                            versionCompareHelper(value, condition.targetValue as String) {
                                    v1: String,
                                    v2: String ->
                                versionCompare(v1, v2) <= 0
                            }
                    )
                }
                "version_eq" -> {
                    return ConfigEvaluation(
                            false,
                            versionCompareHelper(value, condition.targetValue as String) {
                                    v1: String,
                                    v2: String ->
                                versionCompare(v1, v2) == 0
                            }
                    )
                }
                "version_neq" -> {
                    return ConfigEvaluation(
                            false,
                            versionCompareHelper(value, condition.targetValue as String) {
                                    v1: String,
                                    v2: String ->
                                versionCompare(v1, v2) != 0
                            }
                    )
                }
                "any" -> {
                    return ConfigEvaluation(
                            fetchFromServer = false,
                            matchStringInArray(value, condition.targetValue) { a, b ->
                                a.equals(b, true)
                            },
                    )
                }
                "none" -> {
                    return ConfigEvaluation(
                            fetchFromServer = false,
                            !matchStringInArray(value, condition.targetValue) { a, b ->
                                a.equals(b, true)
                            },
                    )
                }
                "any_case_sensitive" -> {
                    return ConfigEvaluation(
                            fetchFromServer = false,
                            matchStringInArray(value, condition.targetValue) { a, b ->
                                a.equals(b, false)
                            },
                    )
                }
                "none_case_sensitive" -> {
                    return ConfigEvaluation(
                            fetchFromServer = false,
                            !matchStringInArray(value, condition.targetValue) { a, b ->
                                a.equals(b, false)
                            },
                    )
                }
                "str_starts_with_any" -> {
                    return ConfigEvaluation(
                            fetchFromServer = false,
                            matchStringInArray(value, condition.targetValue) { a, b ->
                                a.startsWith(b, true)
                            },
                    )
                }
                "str_ends_with_any" -> {
                    return ConfigEvaluation(
                            fetchFromServer = false,
                            matchStringInArray(value, condition.targetValue) { a, b ->
                                a.endsWith(b, true)
                            },
                    )
                }
                "str_contains_any" -> {
                    return ConfigEvaluation(
                            fetchFromServer = false,
                            matchStringInArray(value, condition.targetValue) { a, b ->
                                a.contains(b, true)
                            },
                    )
                }
                "str_contains_none" -> {
                    return ConfigEvaluation(
                            fetchFromServer = false,
                            !matchStringInArray(value, condition.targetValue) { a, b ->
                                a.contains(b, true)
                            },
                    )
                }
                "str_matches" -> {
                    val strValue =
                            getValueAsString(value)
                                    ?: return ConfigEvaluation(
                                            fetchFromServer = false,
                                            booleanValue = false
                                    )
                    return ConfigEvaluation(
                            fetchFromServer = false,
                            booleanValue = strValue.matches(Regex(condition.targetValue as String))
                    )
                }
                "eq" -> {
                    return ConfigEvaluation(fetchFromServer = false, value == condition.targetValue)
                }
                "neq" -> {
                    return ConfigEvaluation(fetchFromServer = false, value != condition.targetValue)
                }
                "before" -> {
                    return compareDates(
                            { a: Date, b: Date ->
                                return@compareDates a.before(b)
                            },
                            value,
                            condition.targetValue
                    )
                }
                "after" -> {
                    return compareDates(
                            { a: Date, b: Date ->
                                return@compareDates a.after(b)
                            },
                            value,
                            condition.targetValue
                    )
                }
                "on" -> {
                    return compareDates(
                            { a: Date, b: Date ->
                                val firstCalendar = Calendar.getInstance()
                                val secondCalendar = Calendar.getInstance()
                                firstCalendar.time = a
                                secondCalendar.time = b
                                return@compareDates firstCalendar[Calendar.YEAR] ==
                                        secondCalendar[Calendar.YEAR] &&
                                        firstCalendar[Calendar.DAY_OF_YEAR] ==
                                                secondCalendar[Calendar.DAY_OF_YEAR]
                            },
                            value,
                            condition.targetValue
                    )
                }
                "in_segment_list", "not_in_segment_list" -> {
                    val idList = idLists[condition.targetValue]
                    val stringValue = getValueAsString(value)
                    if (idList != null && stringValue != null) {
                        val bytes =
                                MessageDigest.getInstance("SHA-256")
                                        .digest(stringValue.toByteArray())
                        val base64 = Base64.getEncoder().encodeToString(bytes)
<<<<<<< HEAD
                        return ConfigEvaluation(fetchFromServer = false, idList.contains(base64.substring(0, 8)))
=======
                        return ConfigEvaluation(
                                fetchFromServer = false,
                                idList.ids.containsKey(base64.substring(0, 8))
                        )
>>>>>>> f3052cfd
                    }
                    return ConfigEvaluation(fetchFromServer = false, false)
                }
                else -> {
                    return ConfigEvaluation(fetchFromServer = true)
                }
            }
        } catch (_e: IllegalArgumentException) {
            return ConfigEvaluation(true)
        }
    }

    private fun matchStringInArray(
            value: Any?,
            target: Any?,
            compare: (value: String, target: String) -> Boolean
    ): Boolean {
        var strValue = getValueAsString(value) ?: return false
        var iterable =
                if (target is Iterable<*>) {
                    target
                } else if (target is Array<*>) {
                    target.asIterable()
                } else {
                    return false
                }

        for (match in iterable) {
            val strMatch = getValueAsString(match) ?: continue
            if (compare(strValue, strMatch)) {
                return true
            }
        }
        return false
    }

    private fun compareDates(
            compare: (a: Date, b: Date) -> Boolean,
            a: Any?,
            b: Any?
    ): ConfigEvaluation {
        if (a == null || b == null) {
            return ConfigEvaluation(fetchFromServer = false, booleanValue = false)
        }
        val firstDate = getDate(a)
        val secondDate = getDate(b)
        if (firstDate == null || secondDate == null) {
            return ConfigEvaluation(fetchFromServer = false, booleanValue = false)
        }
        return ConfigEvaluation(
                fetchFromServer = false,
                booleanValue = compare(firstDate, secondDate)
        )
    }

    private fun getDate(input: Any?): Date? {
        if (input == null) {
            return null
        }
        return try {
            var epoch =
                    if (input is String) {
                        parseLong(input)
                    } else if (input is Number) {
                        input.toLong()
                    } else {
                        return null
                    }
            if (epoch.toString().length < 11) {
                // epoch in seconds (milliseconds would be before 1970)
                epoch *= 1000
            }
            Date(epoch)
        } catch (e: Exception) {
            try {
                val ta = DateTimeFormatter.ISO_INSTANT.parse(input as String)
                val i = Instant.from(ta)
                Date.from(i)
            } catch (e: Exception) {
                null
            }
        }
    }

    private fun versionCompare(v1: String, v2: String): Int {
        var parts1 = v1.split(".")
        var parts2 = v2.split(".")

        var i = 0
        while (i < parts1.size.coerceAtLeast(parts2.size)) {
            var c1 = 0
            var c2 = 0
            if (i < parts1.size) {
                c1 = parts1[i].toInt()
            }
            if (i < parts2.size) {
                c2 = parts2[i].toInt()
            }
            if (c1 < c2) {
                return -1
            } else if (c1 > c2) {
                return 1
            }
            i++
        }
        return 0
    }

    private fun versionCompareHelper(
            version1: Any?,
            version2: Any?,
            compare: (v1: String, v2: String) -> Boolean
    ): Boolean {
        var version1Str = getValueAsString(version1)
        var version2Str = getValueAsString(version2)

        if (version1Str == null || version2Str == null) {
            return false
        }

        val dashIndex1 = version1Str.indexOf('-')
        if (dashIndex1 > 0) {
            version1Str = version1Str.substring(0, dashIndex1)
        }

        val dashIndex2 = version2Str.indexOf('-')
        if (dashIndex2 > 0) {
            version2Str = version2Str.substring(0, dashIndex2)
        }

        return try {
            compare(version1Str, version2Str)
        } catch (e: Exception) {
            false
        }
    }

    private fun getValueAsString(input: Any?): String? {
        if (input == null) {
            return null
        }
        if (input is String) {
            return input
        }
        return input.toString()
    }

    private fun getValueAsDouble(input: Any?): Double? {
        if (input == null) {
            return null
        }
        if (input is String) {
            return input.toDoubleOrNull()
        }
        if (input is Number) {
            return input.toDouble()
        }
        if (input is ULong) {
            return input.toDouble()
        }
        return input as? Double
    }

    private fun contains(targets: Any?, value: Any?, ignoreCase: Boolean): Boolean {
        if (targets == null || value == null) {
            return false
        }
        var iterable: Iterable<*>
        if (targets is Iterable<*>) {
            iterable = targets
        } else if (targets is Array<*>) {
            iterable = targets.asIterable()
        } else {
            return false
        }

        for (option in iterable) {
            if ((option is String) && (value is String) && option.equals(value, ignoreCase)) {
                return true
            }
            if (option == value) {
                return true
            }
        }

        return false
    }

    private fun getFromUserAgent(user: StatsigUser, field: String): String? {
        val ua = getFromUser(user, "userAgent") ?: return null
        val c: Client = uaParser.parse(ua.toString())
        when (field.toLowerCase()) {
            "os_name", "osname" -> return c.os.family
            "os_version", "osversion" ->
                    return arrayOf(
                                    if (c.os.major.isNullOrBlank()) "0" else c.os.major,
                                    if (c.os.minor.isNullOrBlank()) "0" else c.os.minor,
                                    if (c.os.patch.isNullOrBlank()) "0" else c.os.patch,
                            )
                            .joinToString(".")
            "browser_name", "browsername" -> return c.userAgent.family
            "browser_version", "browserversion" ->
                    return arrayOf(
                                    if (c.userAgent.major.isNullOrBlank()) "0"
                                    else c.userAgent.major,
                                    if (c.userAgent.minor.isNullOrBlank()) "0"
                                    else c.userAgent.minor,
                                    if (c.userAgent.patch.isNullOrBlank()) "0"
                                    else c.userAgent.patch,
                            )
                            .joinToString(".")
            else -> {
                return null
            }
        }
    }

    private fun getFromUser(user: StatsigUser, field: String): Any? {
        var value: Any? = null
        when (field.toLowerCase()) {
            "userid", "user_id" -> value = user.userID
            "email" -> value = user.email
            "ip", "ipaddress", "ip_address" -> value = user.ip
            "useragent", "user_agent" -> value = user.userAgent
            "country" -> value = user.country
            "locale" -> value = user.locale
            "appversion", "app_version" -> value = user.appVersion
        }
        if ((value == null || value == "") && user.custom != null) {
            value = user.custom?.get(field) ?: user.custom?.get(field.toLowerCase())
        }
        if ((value == null || value == "") && user.privateAttributes != null) {
            value =
                    user.privateAttributes?.get(field)
                            ?: user.privateAttributes?.get(field.toLowerCase())
        }
        return value
    }

    private fun getFromEnvironment(user: StatsigUser, field: String): String? {
        return user.statsigEnvironment?.get(field)
                ?: user.statsigEnvironment?.get(field.toLowerCase())
    }

    private fun computeUserHash(input: String): ULong {
        val md = MessageDigest.getInstance("SHA-256")
        val inputBytes = input.toByteArray()
        val bytes = md.digest(inputBytes)
        return ByteBuffer.wrap(bytes).long.toULong()
    }

    private fun getUnitID(user: StatsigUser, idType: String?): String? {
        if (idType != null && !idType.isNullOrEmpty() && idType.lowercase() != "userid") {
            return user.customIDs?.get(idType) ?: user.customIDs?.get(idType.lowercase())
        }
        return user.userID
    }
}

internal enum class ConfigCondition {
    PUBLIC,
    FAIL_GATE,
    PASS_GATE,
    IP_BASED,
    UA_BASED,
    USER_FIELD,
    CURRENT_TIME,
    ENVIRONMENT_FIELD,
    USER_BUCKET,
    UNIT_ID,
}<|MERGE_RESOLUTION|>--- conflicted
+++ resolved
@@ -66,24 +66,7 @@
         }
         featureGates = newGates
         dynamicConfigs = newConfigs
-<<<<<<< HEAD
-=======
         layerConfigs = downloadedConfig.layerConfigs
-
-        if (downloadedConfig.idLists == null) {
-            return
-        }
-        for (listName in idLists.keys) {
-            if (!downloadedConfig.idLists.containsKey(listName)) {
-                idLists.remove(listName)
-            }
-        }
-        for (listName in downloadedConfig.idLists.keys) {
-            if (!idLists.containsKey(listName)) {
-                idLists[listName] = IDList(ids = HashMap(), time = 0)
-            }
-        }
->>>>>>> f3052cfd
         layers = downloadedConfig.layers ?: HashMap()
     }
 
@@ -553,14 +536,7 @@
                                 MessageDigest.getInstance("SHA-256")
                                         .digest(stringValue.toByteArray())
                         val base64 = Base64.getEncoder().encodeToString(bytes)
-<<<<<<< HEAD
                         return ConfigEvaluation(fetchFromServer = false, idList.contains(base64.substring(0, 8)))
-=======
-                        return ConfigEvaluation(
-                                fetchFromServer = false,
-                                idList.ids.containsKey(base64.substring(0, 8))
-                        )
->>>>>>> f3052cfd
                     }
                     return ConfigEvaluation(fetchFromServer = false, false)
                 }
